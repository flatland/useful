(ns useful.seq
  (:use [useful.fn :only [decorate]]
        [useful.utils :only [pair]])
  (:import (java.util.concurrent LinkedBlockingQueue
                                 BlockingQueue)))

(defn find-first
  "Returns the first item of coll where (pred item) returns logical true."
  [pred coll]
  (first (filter pred coll)))

(defn find-with
  "Returns the val corresponding to the first key where (pred key) returns true."
  [pred keys vals]
  (->> (map vector keys vals)
       (find-first (comp pred first))
       last))

(defn extract
  "Extracts the first item that matches pred from coll, returning a vector of that item
   followed by coll with the item removed."
  [pred coll]
  (let [[head [item & tail]] (split-with (complement pred) coll)]
    [item (concat head tail)]))

(defn separate
  "Split coll into two sequences, one that matches pred and one that doesn't. Unlike the
  version in clojure.contrib.seq-utils, pred is only called once per item."
  [pred coll]
  (let [pcoll (map (decorate pred) coll)]
    (vec (for [f [filter remove]]
           (map first (f second pcoll))))))

(defn include?
  "Check if val exists in coll."
  [val coll]
  (some (partial = val) coll))

(defn zip
  "Returns a lazy sequence of vectors of corresponding items from each collection. If one collection
   is longer than the others, the missing items will be filled in with nils."
  [& colls]
  (lazy-seq
   (when (some seq colls)
     (cons (vec (map first colls))
           (apply zip (map rest colls))))))

(defn insert
  "Inserts a seq of items into coll at position n."
  [items n coll]
  (let [[before after] (split-at n coll)]
    (concat before items after)))

(defn slice
  "Divide coll into n approximately equal slices."
  [n coll]
  (loop [num n, slices [], items (vec coll)]
    (if (empty? items)
      slices
      (let [size (Math/ceil (/ (count items) num))]
        (recur (dec num) (conj slices (subvec items 0 size)) (subvec items size))))))

(defn cross
  "Computes the cartesian-product of the provided seqs. In other words, compute the set of all
  possible combinations of ways you can choose one item from each seq."
  [& seqs]
  (if (seq (rest seqs))
    (for [x (first seqs)
          y (apply cross (rest seqs))]
      (cons x y))
    (map list (first seqs))))

(defn lazy-cross
  "Compute a lazy cartesian-product of the provided seqs. The provided seqs can be lazy or even
   infinite, and lazy-cross will consume all sequences equally, only consuming more of any sequence
   when all possible combinations at the current level have been exhausted. This can be thought of
   intuitively as a breadth-first search of the cartesian product set."
  [& seqs]
  (letfn [(step [heads tails dim]
            (lazy-seq
             (when (< dim (count tails))
               (let [tail (get tails dim)]
                 (concat (apply cross (assoc heads dim tail))
                         (step (update-in heads [dim] concat tail)
                               tails (inc dim)))))))
          (lazy-cross [seqs level]
            (lazy-seq
             (let [heads (vec (map #(take level %) seqs))
                   tails (vec (map #(take 1 (drop level %)) seqs))]
               (when-not (every? empty? tails)
                 (concat (step heads tails 0)
                         (lazy-cross seqs (inc level)))))))]
    (lazy-cross seqs 0)))

(defn alternates
  "Split coll into 'threads' subsequences (defaults to 2), feeding
  each alternately from the input sequence. Effectively the inverse of
  interleave:

  (alternates 3 (range 9))
  ;=> ((0 3 6) (1 4 7) (2 5 8))"
  ([coll] (alternates 2 coll))
  ([threads coll]
     (lazy-seq
      (when (seq coll)
        (apply map list (partition threads coll))))))

(defmacro lazy-loop
  "Provide a simplified version of lazy-seq to eliminate
  boilerplate. Arguments are as to the built-in (loop...recur),
  and (lazy-recur) will be defined for you. However, instead of doing
  actual tail recursion, lazy-recur trampolines through lazy-seq. In
  addition to enabling laziness, this means you can call lazy-recur
  when not in the tail position.

  Regular recurs are also supported, if they are in tail position and don't
  need any laziness."
  [bindings & body]
  (let [f 'lazy-recur
        [names values] (alternates bindings)]
    `(letfn [(~f [~@names]
               (lazy-seq
                 (iter# ~@names)))
             (iter# [~@names]
               ~@body)]
       (~f ~@values))))

(defn unfold
  "Traditionally unfold is the 'opposite of reduce': it turns a single
  seed value into a (possibly infinite) lazy sequence of output
  values.

  Next is a function that operates on a seed: it should
  return a pair, [value new-seed]; the value half of the pair is
  inserted into the resulting list, while the new seed is used to
  continue unfolding. Notably, the value is never passed as an
  argument to next. If nil is returned instead of a pair, the resulting
  sequence will terminate.

  (defn fibs []
    (unfold (fn [[a b]]
              [a [b (+ a b)]])
            [0 1]))"
  [next seed]
  (lazy-loop [seed seed]
    (when-let [[val seed] (next seed)]
      (cons val (lazy-recur seed)))))

(defn take-shuffled
  "Lazily take (at most) n elements at random from coll, without
  replacement. For n=1, this is equivalent to rand-nth; for n>=(count
  coll) it is equivalent to shuffle.

  Clarification of \"without replacement\": each index in the original
  collection is chosen at most once. Thus if the original collection
  contains no duplicates, neither will the result of this
  function. But if the original collection contains duplicates, this
  function may include them in its output: it does not do any
  uniqueness checking aside from being careful not to use the same
  index twice."
  [n coll]
  (let [coll (vec coll)
        n (min n (count coll))]
    (take n
          (lazy-loop [coll coll]
            (let [idx (rand-int (count coll))
                  val (coll idx)
                  coll (-> coll
                           (assoc idx (peek coll))
                           pop)]
              (cons val (lazy-recur coll)))))))

(defn foldr
  "http://www.haskell.org/haskellwiki/Fold"
  [f start coll]
  (reduce #(f %2 %1) start (reverse coll)))

(defn unchunk
  "Create a one-at-a-time sequence out of a chunked sequence."
  [s]
  (lazy-seq
   (when-let [s (seq s)]
     (cons (first s)
           (unchunk (rest s))))))

(defmacro lazy
  "Return a lazy sequence of the passed-in expressions. Each will be evaluated
  only if necessary."
  [& exprs]
  `(map force (list ~@(for [expr exprs]
                        `(delay ~expr)))))

(defn glue
  "Walk over an input sequence, \"gluing\" together elements to create batches.
   Batches may be of any type you like, and are computed as follows:
   - Each batch is initialized by combining init (default false) with next-item.
   - For each additional item in coll, functions glue? and unglue? are consulted to
     decide whether the next item should be included into the current batch.
     - If (glue? current-batch next-item) returns truthy, then a prospective
       updated-batch is computed, as (combine current-batch next-item). If
       (unglue? updated-batch) returns falsey, then updated-batch is accepted and
       may be used as the target for further gluing.
     - If glue? returned falsey, or unglue? returned truthy, then the current batch
       is inserted into the output sequence, and a new batch is started as
       (combine init next-item)."
  ([combine glue? coll]
     (glue combine nil glue? coll))
  ([combine init glue? coll]
     (glue combine init glue? (constantly false) coll))
  ([combine init glue? unglue? coll]
     (lazy-seq
       (when-let [coll (seq coll)]
         (lazy-loop [glob (combine init (first coll)), coll (rest coll)]
           (if-let [coll (seq coll)]
             (let [x (first coll)
                   more (rest coll)
                   glued (delay (combine glob x))]
               (if (and (glue? glob x)
                        (not (unglue? @glued)))
                 (recur @glued more)
                 (cons glob (lazy-recur (combine init x) more))))
             (list glob)))))))

(defn partition-between
  "Partition an input seq into multiple sequences, as with partition-by.
   Walks the collection two at a time, calling (split? [a b]) for each pair.
   Any time split? returns truthy, the partition containing a ends, and a new
   one containing b begins. Note that the split? predicate should not take two
   arguments, but instead a single argument, a pair.

   Like partition-by, a lazy sequence of partitions is returned, but the
   partitions themselves are eager.

   For example, to cause each nil to be folded into the next partition:
   (partition-between (fn [[a b]] (not (nil? a))) '[1 nil nil 2 nil 3])
   => ([1] [nil nil 2] [nil 3])"
  [split? coll]
  (glue conj []
        (fn [v x]
          (not (split? [(peek v) x])))
        (constantly false)
        coll))

(defn remove-prefix
  "Remove prefix from coll, returning the remaining suffix. Returns nil if prefix does not
  match coll."
  [prefix coll]
  (if (seq prefix)
    (and (seq coll)
         (= (first prefix) (first coll))
         (recur (rest prefix) (rest coll)))
    coll))

(defn prefix-of?
  "Given prefix is N elements long, are the first N elements of coll equal to prefix?"
  [coll prefix]
  (boolean (remove-prefix prefix coll)))

(defn merge-sorted
  "Merge N sorted sequences together, as in the merge phase of a merge-sort.
   Comparator should be a two-argument predicate like `<`, which returns true if
   its first argument belongs before its second element in the merged sequence.
   The collections themselves should already be sorted in the order your
   comparator would put them; otherwise ordering is undefined."
  ([comparator xs]
     xs)
  ([comparator xs ys]
     (lazy-loop [xs xs, ys ys]
       (if-let [[x & more-xs] (seq xs)]
         (if-let [[y & more-ys] (seq ys)]
           (if (comparator x y)
             (cons x (lazy-recur more-xs ys))
             (cons y (lazy-recur xs more-ys)))
           xs)
         ys)))
  ([comparator xs ys & more]
     (apply merge-sorted comparator
            (merge-sorted comparator xs ys)
            more)))

(defn indexed
  "Returns a lazy sequence of pairs of index and item."
  [coll]
  (map-indexed pair coll))

(defn sequeue
  "A version of seque from clojure.core that uses a future instead of an agent.
The agent version was causing problems because you can't depend on an agent from
within another agent's action, which means you can't use seque inside an agent.

This version is probably less performant, because it keeps a thread running
until the sequence is entirely consumed, and it attempts to refill the queue as
soon as there is space, rather than when the queue is emptied.

More importantly, though, this version may be *DANGEROUS* if you are not careful:
if you do not consume the entire output sequence, the future-thread will remain
active indefinitely, blocking on the queue and holding the lazy sequence open,
ineligible for garbage collection."
  ([s] (sequeue 100 s))
  ([n-or-q s]
     (let [^BlockingQueue q (if (instance? BlockingQueue n-or-q)
                              n-or-q
                              (LinkedBlockingQueue. (int n-or-q)))
           NIL (Object.)            ;nil sentinel since LBQ doesn't support nils
           worker (future
                    (try
                      (loop [[x & xs :as s] (seq s)]
                        (if s
                          (do (.put q (if (nil? x) NIL x))
                              (recur xs))
                          (.put q q)))  ; q itself is eos sentinel
                      (catch Exception e
                        (.put q q)
                        (throw e))))]
       (lazy-loop []
         (let [x (.take q)]
           (if (identical? x q)         ;q itself is eos sentinel
             (do @worker nil)           ;just to propagate errors
             (cons (if (identical? x NIL) nil x)
                   (lazy-recur))))))))

(defn seque*
  "A version of clojure.core/seque that fixes a memory/thread-handle leak."
  {:added "1.0"
   :static true}
  ([s] (seque 100 s))
  ([n-or-q s]
   (let [^BlockingQueue q (if (instance? BlockingQueue n-or-q)
                             n-or-q
                             (LinkedBlockingQueue. (int n-or-q)))
         NIL (Object.) ;nil sentinel since LBQ doesn't support nils
         agt (agent (sequence s)) ; never start with nil; that signifies we've already put eos
         log-error (fn [q e]
                     (if (.offer q q)
                       (throw e)
                       e))
         fill (fn [s]
                (when s
                  (if (instance? Exception s) ; we failed to .offer an error earlier
                    (log-error q s)
                    (try
                      (loop [[x & xs :as s] (seq s)]
                        (if s
                          (if (.offer q (if (nil? x) NIL x))
                            (recur xs)
                            s)
                          (when-not (.offer q q) ; q itself is eos sentinel
                            ()))) ; empty seq, not nil, so we know to put eos next time
                      (catch Exception e
                        (log-error q e))))))
         drain (fn drain []
                 (lazy-seq
                  (let [x (.take q)]
                    (if (identical? x q) ;q itself is eos sentinel
                      (do @agt nil)  ;touch agent just to propagate errors
                      (do
                        (send-off agt fill)
                        (cons (if (identical? x NIL) nil x) (drain)))))))]
     (send-off agt fill)
     (drain))))

(defn take-until
  "Take from coll up to and including the first item that satisfies pred."
  [pred coll]
  (lazy-seq
   (when-let [coll (seq coll)]
     (let [x (first coll)]
       (cons x (when-not (pred x)
                 (take-until pred (rest coll))))))))

(defn map-nth
  "Calls f on every nth element of coll. If start is passed, starts
   at that element (counting from zero), otherwise starts with zero."
  ([f nth coll] (map-nth f 0 nth coll))
  ([f start nth coll]
     (map #(% %2)
          (concat (repeat start identity)
                  (cycle (cons f (repeat (dec nth) identity))))
          coll)))

(defn update-first
  "Returns a lazy-seq that is a version of coll with the first item matching
  pred updated by calling f on it with the supplied args."
  ([coll pred f]
     (lazy-seq
      (if-let [coll (seq coll)]
        (let [x (first coll)
              xs (rest coll)]
          (if (pred x)
            (cons (f x) xs)
            (cons x (update-first xs pred f))))
        (list (f nil)))))
  ([coll pred f & args]
<<<<<<< HEAD
     (update-first coll pred #(apply f % args))))
=======
     (update-first coll pred #(apply f % args))))

(defn single?
  "Does coll have only one element?"
  [coll]
  (and (seq coll)
       (not (next coll))))

(defn assert-length
  "Assert, as a side effect, that coll has exactly len elements, and then
   return coll."
  [len coll]
  (if (zero? len)
    (assert (empty? coll) "Too many elements")
    (let [last-expected (nthnext coll (dec len))]
      (assert last-expected "Too few elements")
      (assert (not (next last-expected)) "Too many elements")))
  coll)
>>>>>>> a7c57355
<|MERGE_RESOLUTION|>--- conflicted
+++ resolved
@@ -391,9 +391,6 @@
             (cons x (update-first xs pred f))))
         (list (f nil)))))
   ([coll pred f & args]
-<<<<<<< HEAD
-     (update-first coll pred #(apply f % args))))
-=======
      (update-first coll pred #(apply f % args))))
 
 (defn single?
@@ -411,5 +408,4 @@
     (let [last-expected (nthnext coll (dec len))]
       (assert last-expected "Too few elements")
       (assert (not (next last-expected)) "Too many elements")))
-  coll)
->>>>>>> a7c57355
+  coll)